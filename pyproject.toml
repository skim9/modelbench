--- conflicted
+++ resolved
@@ -47,11 +47,7 @@
 
 [tool.poetry.dependencies]
 python = ">=3.10,<3.13"
-<<<<<<< HEAD
 modelgauge = { version = ">=0.6.2", extras = ["openai"] }
-=======
-modelgauge = ">=0.6.1"
->>>>>>> 8e1c9fce
 jq = "^1.6.0"
 click = "^8.1.7"
 casefy = "^0.1.7"
