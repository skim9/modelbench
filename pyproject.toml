--- conflicted
+++ resolved
@@ -49,10 +49,6 @@
 
 [tool.poetry.dependencies]
 python = ">=3.10,<3.13"
-<<<<<<< HEAD
-modelgauge = { extras = ["demo", "openai"], version = "0.6.3" }
-=======
->>>>>>> 003d7671
 jq = "^1.6.0"
 click = "^8.1.7"
 casefy = "^0.1.7"
