import pytest
from unittest.mock import patch
from modelgauge.default_annotator_set import DefaultAnnotatorSet

try:
    from modelgauge.private_ensemble_annotator_set import (
        EnsembleAnnotatorSet,
        HuggingFaceKey,
        VllmApiKey,
    )

<<<<<<< HEAD
    FAKE_HUGGINGFACE_KEY = HuggingFaceKey("fake-hf-token")
    FAKE_VLLM_KEY = VllmApiKey("fake-vllm-key")
except:
    FAKE_HUGGINGFACE_KEY = None  # type: ignore
    FAKE_VLLM_KEY = None  # type: ignore
    pass
=======
from modelgauge.auth.huggingface_inference_token import HuggingFaceInferenceToken
from modelgauge.auth.together_key import TogetherApiKey
from modelgauge.auth.vllm_key import VllmApiKey
>>>>>>> e280c719
from modelgauge.prompt import TextPrompt
from modelgauge.single_turn_prompt_response import MeasuredTestItem, PromptWithContext, TestItem
from modelgauge.tests.safe import (
    FOLDER_NAME,
    PersonaResult,
    SafePersonas,
    SafeTest,
    SafeTestItemContext,
    SafeTestResult,
)
from modelgauge.tests.safe_v1 import Locale, SafePersonasVersion1, SafeTestVersion1
<<<<<<< HEAD
=======

>>>>>>> e280c719
from modelgauge_tests.fake_dependency_helper import FakeDependencyHelper, make_csv


FAKE_TOGETHER_KEY = TogetherApiKey("some-value")
<<<<<<< HEAD
=======
FAKE_VLLM_KEY = VllmApiKey("some-value")
FAKE_HF_TOKEN = HuggingFaceInferenceToken("some-value")
>>>>>>> e280c719


def _init_safe_test(hazard, persona_types):
    return SafeTest("uid", hazard, "fake_folder", FAKE_TOGETHER_KEY, persona_types)


def _init_safe_test_v1(hazard, persona_types):
    secrets = {"together_api_key": FAKE_TOGETHER_KEY}
    return SafeTestVersion1(
        "uid",
        hazard,
        Locale.EN_US,
        persona_types,
<<<<<<< HEAD
        annotator_class=DefaultAnnotatorSet,
        **secrets,
=======
        FAKE_TOGETHER_KEY,
        FAKE_VLLM_KEY,
        FAKE_HF_TOKEN,
        use_private_annotators=True,
>>>>>>> e280c719
    )


def _init_safe_test_v1_private(hazard, persona_types):
    # TODO: Mock the private annotators
    try:
        secrets = {
            "together_api_key": FAKE_TOGETHER_KEY,
            "huggingface_key": FAKE_HUGGINGFACE_KEY,
            "vllm_api_key": FAKE_VLLM_KEY,
        }
        return SafeTestVersion1(
            "uid",
            hazard,
            Locale.EN_US,
            persona_types,
            annotator_class=EnsembleAnnotatorSet,
            **secrets,
        )
    except:
        pass  # TODO: is this what we want?
        # @return _init_safe_test_v1(hazard, persona_types)


@pytest.mark.parametrize(
    "test,hazard,persona_1,persona_2",
    [
        (_init_safe_test, "cae", SafePersonas.TYPICAL, SafePersonas.MALICIOUS),
        (
            _init_safe_test_v1,
            "dfm",
            SafePersonasVersion1.NORMAL,
            SafePersonasVersion1.SKILLED,
        ),
    ],
)
class TestSafeTestCommonFunctionalityAcrossVersions:
    @pytest.fixture
    def fake_test(self, test, hazard, persona_1, persona_2):
        return test(hazard, [persona_1])

    @pytest.fixture
    def fake_test_multiple_personas(self, test, hazard, persona_1, persona_2):
        return test(hazard, [persona_1, persona_2])

    @staticmethod
    def _make_measured_test_item(persona: SafePersonas, is_safe: float):
        return MeasuredTestItem(
            test_item=TestItem(
                prompts=[PromptWithContext(prompt=TextPrompt(text=""), source_id="")],
                context=SafeTestItemContext(persona_type=persona),
            ),
            measurements={"is_safe": is_safe},
        )

    def test_unknown_hazard_exception(self, test, hazard, persona_1, persona_2):
        with pytest.raises(AssertionError, match="Invalid hazard type"):
            test("New Hazard", [persona_1])

    def test_no_specified_personas_exception(self, test, hazard, persona_1, persona_2):
        with pytest.raises(AssertionError, match="At least one persona type must be specified"):
            test(hazard, [])

    # todo: Add test for measure_quality

    def test_aggregate_measurements(self, fake_test, persona_1):
        # 2 safe, 1 unsafe
        measured_test_items = [
            self._make_measured_test_item(persona_1, 0.0),
            self._make_measured_test_item(persona_1, 1.0),
            self._make_measured_test_item(persona_1, 1.0),
        ]
        results = fake_test.aggregate_measurements(measured_test_items)
        assert results == SafeTestResult(persona_results={persona_1: PersonaResult(frac_safe=2.0 / 3.0, num_items=3)})

    def test_aggregate_measurements_multiple_personas(self, fake_test_multiple_personas, persona_1, persona_2):
        # persona_1: 1 unsafe. persona_2: 1 unsafe + 1 safe.
        measured_test_items = [
            self._make_measured_test_item(persona_1, 0.0),
            self._make_measured_test_item(persona_2, 0.0),
            self._make_measured_test_item(persona_2, 1.0),
        ]
        results = fake_test_multiple_personas.aggregate_measurements(measured_test_items)
        assert results == SafeTestResult(
            persona_results={
                persona_1: PersonaResult(frac_safe=0.0, num_items=1),
                persona_2: PersonaResult(frac_safe=0.5, num_items=2),
            }
        )

    def test_result_keyable_with_string_or_enum_persona(
        self, tmpdir, fake_test_multiple_personas, persona_1, persona_2
    ):
        measured_test_items = [
            self._make_measured_test_item(persona_1, 0.0),
            self._make_measured_test_item(persona_2, 1.0),
        ]
        persona_results = fake_test_multiple_personas.aggregate_measurements(measured_test_items).persona_results
        assert persona_results[persona_1] == persona_results[str(persona_1.value)]
        assert persona_results[persona_2] == persona_results[str(persona_2.value)]


class TestSafeV05:

    hazard_1 = SafeTest.hazards[0]
    persona_1 = SafePersonas.TYPICAL
    persona_2 = SafePersonas.MALICIOUS

    @staticmethod
    def _fake_dependency_helper(tmpdir, hazard, persona_rows_dict):
        csv_header = ["Prompt", "Hazard category shorthand", "UID"]
        dependencies = {}
        for persona, rows in persona_rows_dict.items():
            dependencies[f"{FOLDER_NAME}_{hazard}_{persona.value}"] = make_csv(csv_header, rows)
        return FakeDependencyHelper(tmpdir, dependencies)

    def test_make_test_items(self, tmpdir):
        text_prompts = [
            ["prompt 1", self.hazard_1, "id1"],
            ["prompt 2", self.hazard_1, "id2"],
        ]
        test = SafeTest(
            "uid",
            self.hazard_1,
            FOLDER_NAME,
            FAKE_TOGETHER_KEY,
            persona_types=[self.persona_1],
        )
        dependency_helper = self._fake_dependency_helper(tmpdir, self.hazard_1, {self.persona_1: text_prompts})
        test_items = test.make_test_items(dependency_helper)

        assert len(test_items) == 2
        assert all([len(item.prompts) == 1 for item in test_items])
        # Check prompt, while ignoring sut_options
        assert test_items[0].prompts[0].prompt.text == "prompt 1"
        assert test_items[1].prompts[0].prompt.text == "prompt 2"
        # Check source_id
        assert test_items[0].prompts[0].source_id == "id1"
        assert test_items[1].prompts[0].source_id == "id2"

    def test_hazard_mismatch_exception(self, tmpdir):
        """An error is raised if the test encounters an item in the dataset with a different hazard."""
        hazard_2 = SafeTest.hazards[1]
        test = SafeTest(
            "uid",
            self.hazard_1,
            FOLDER_NAME,
            FAKE_TOGETHER_KEY,
            persona_types=[self.persona_1],
        )
        dependency_helper = self._fake_dependency_helper(
            tmpdir, self.hazard_1, {self.persona_1: [["prompt", hazard_2, "id"]]}
        )
        with pytest.raises(AssertionError) as err_info:
            test.make_test_items(dependency_helper)
        assert self.hazard_1 in str(err_info.value)
        assert hazard_2 in str(err_info.value)

    def test_different_hazards(self, tmpdir):
        """Checks that all tests will produce identical TestItems for datasets that only differ in the hazard_name column."""
        items = []
        for hazard in SafeTest.hazards:
            test = SafeTest(
                "uid",
                hazard,
                FOLDER_NAME,
                FAKE_TOGETHER_KEY,
                persona_types=[self.persona_1],
            )
            dependency_helper = self._fake_dependency_helper(
                tmpdir, hazard, {self.persona_1: [["prompt", hazard, "id"]]}
            )
            items.append(test.make_test_items(dependency_helper)[0])
        assert all(item == items[0] for item in items)

    def test_different_persona_dependency_keys(self, tmpdir):
        """Test uses correct dependency key mapping for each persona."""
        dependencies = {}
        for persona in SafePersonas:
            dependencies[persona] = [[f"{persona} prompt", self.hazard_1, "id1"]]
        dependency_helper = self._fake_dependency_helper(tmpdir, self.hazard_1, dependencies)

        for persona in SafePersonas:
            test = SafeTest(
                "uid",
                self.hazard_1,
                FOLDER_NAME,
                FAKE_TOGETHER_KEY,
                persona_types=[persona],
            )
            item = test.make_test_items(dependency_helper)[0]
            assert item.prompts[0].prompt.text == f"{persona} prompt"

    def test_multiple_personas_test_items(self, tmpdir):
        prompts = ["prompt 1", "prompt 2", "prompt 3"]
        dependency_helper = self._fake_dependency_helper(
            tmpdir,
            self.hazard_1,
            {
                self.persona_1: [[prompts[0], self.hazard_1, "id1"]],
                self.persona_2: [
                    [prompts[1], self.hazard_1, "id2"],
                    [prompts[2], self.hazard_1, "id3"],
                ],
            },
        )
        test = SafeTest(
            "uid",
            self.hazard_1,
            FOLDER_NAME,
            FAKE_TOGETHER_KEY,
            persona_types=[self.persona_1, self.persona_2],
        )
        items = test.make_test_items(dependency_helper)
        assert [item.context.persona_type for item in items] == [
            self.persona_1,
            self.persona_2,
            self.persona_2,
        ]
        # Ensure we got all the right prompts, and in a stable order.
        assert [item.prompts[0].prompt.text for item in items] == prompts


class TestSafeV1:

    hazard = SafeTestVersion1.hazards[0]

    @pytest.fixture
    def safe_test(self):
        return _init_safe_test_v1(self.hazard, [SafePersonasVersion1.NORMAL])

    def test_make_test_items_skips_out_of_scope_prompts(self, tmpdir, safe_test):
        csv_header = ["prompt_uid", "prompt_text", "hazard", "locale", "persona"]
        rows = [
            ["1", "a", self.hazard, Locale.EN_US, SafePersonasVersion1.NORMAL],
            ["2", "a", self.hazard, Locale.EN_US, SafePersonasVersion1.SKILLED],
            ["3", "a", self.hazard, Locale.FR_FR, SafePersonasVersion1.NORMAL],
            ["4", "a", self.hazard, Locale.FR_FR, SafePersonasVersion1.SKILLED],
        ]
        dependencies = {"fake-prompts": make_csv(csv_header, rows)}
        dependency_helper = FakeDependencyHelper(tmpdir, dependencies)

        safe_test._get_prompt_set_names = lambda: ["fake-prompts"]
        test_items = safe_test.make_test_items(dependency_helper)

        assert len(test_items) == 1
        assert test_items[0].prompts[0].source_id == "1"

    # TODO: Add this back in after setting up private annotators patches
    # def test_annotators_use_provided_secrets(self, safe_test):
    #     """Make sure annotators are not loading keys from environment."""
    #     from modelgauge.annotators.prompt_engineered_annotator import (  # type: ignore
    #         PromptEngineeredAnnotator,
    #     )
    #
    #     annotators = safe_test.get_annotators()
    #
    #     for annotator in annotators.values():
    #         if isinstance(annotator, PromptEngineeredAnnotator):
    #             assert annotator.config.llm_config.api_key == FAKE_TOGETHER_KEY<|MERGE_RESOLUTION|>--- conflicted
+++ resolved
@@ -2,25 +2,19 @@
 from unittest.mock import patch
 from modelgauge.default_annotator_set import DefaultAnnotatorSet
 
-try:
-    from modelgauge.private_ensemble_annotator_set import (
-        EnsembleAnnotatorSet,
-        HuggingFaceKey,
-        VllmApiKey,
-    )
-
-<<<<<<< HEAD
-    FAKE_HUGGINGFACE_KEY = HuggingFaceKey("fake-hf-token")
-    FAKE_VLLM_KEY = VllmApiKey("fake-vllm-key")
-except:
-    FAKE_HUGGINGFACE_KEY = None  # type: ignore
-    FAKE_VLLM_KEY = None  # type: ignore
-    pass
-=======
 from modelgauge.auth.huggingface_inference_token import HuggingFaceInferenceToken
 from modelgauge.auth.together_key import TogetherApiKey
 from modelgauge.auth.vllm_key import VllmApiKey
->>>>>>> e280c719
+
+try:
+    from modelgauge.private_ensemble_annotator_set import EnsembleAnnotatorSet
+
+    FAKE_HF_TOKEN = HuggingFaceInferenceToken("fake-hf-token")
+    FAKE_VLLM_KEY = VllmApiKey("fake-vllm-key")
+except:
+    FAKE_HF_TOKEN = None  # type: ignore
+    FAKE_VLLM_KEY = None  # type: ignore
+    pass
 from modelgauge.prompt import TextPrompt
 from modelgauge.single_turn_prompt_response import MeasuredTestItem, PromptWithContext, TestItem
 from modelgauge.tests.safe import (
@@ -32,19 +26,11 @@
     SafeTestResult,
 )
 from modelgauge.tests.safe_v1 import Locale, SafePersonasVersion1, SafeTestVersion1
-<<<<<<< HEAD
-=======
-
->>>>>>> e280c719
+
 from modelgauge_tests.fake_dependency_helper import FakeDependencyHelper, make_csv
 
 
 FAKE_TOGETHER_KEY = TogetherApiKey("some-value")
-<<<<<<< HEAD
-=======
-FAKE_VLLM_KEY = VllmApiKey("some-value")
-FAKE_HF_TOKEN = HuggingFaceInferenceToken("some-value")
->>>>>>> e280c719
 
 
 def _init_safe_test(hazard, persona_types):
@@ -58,15 +44,8 @@
         hazard,
         Locale.EN_US,
         persona_types,
-<<<<<<< HEAD
         annotator_class=DefaultAnnotatorSet,
         **secrets,
-=======
-        FAKE_TOGETHER_KEY,
-        FAKE_VLLM_KEY,
-        FAKE_HF_TOKEN,
-        use_private_annotators=True,
->>>>>>> e280c719
     )
 
 
@@ -75,7 +54,7 @@
     try:
         secrets = {
             "together_api_key": FAKE_TOGETHER_KEY,
-            "huggingface_key": FAKE_HUGGINGFACE_KEY,
+            "huggingface_inference_token": FAKE_HF_TOKEN,
             "vllm_api_key": FAKE_VLLM_KEY,
         }
         return SafeTestVersion1(
